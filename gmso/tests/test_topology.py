from copy import deepcopy

import numpy as np
import unyt as u
import pytest

from gmso.core.topology import Topology
from gmso.core.subtopology import SubTopology
from gmso.core.box import Box
from gmso.core.site import Site
from gmso.core.bond import Bond
from gmso.core.angle import Angle
from gmso.core.dihedral import Dihedral
from gmso.core.improper import Improper
from gmso.core.atom_type import AtomType
from gmso.core.bond_type import BondType
from gmso.core.angle_type import AngleType
from gmso.core.dihedral_type import DihedralType
from gmso.core.improper_type import ImproperType
from gmso.external.convert_parmed import from_parmed

from gmso.tests.base_test import BaseTest
from gmso.exceptions import GMSOError
from gmso.utils.testing import allclose
from gmso.tests.base_test import BaseTest
from gmso.utils.io import get_fn, import_, has_parmed


if has_parmed:
    pmd = import_('parmed')

class TestTopology(BaseTest):

    def test_new_topology(self):
        top = Topology(name='mytop')
        assert top.name == 'mytop'

    def test_change_comb_rule(self):
        top = Topology()
        assert top.combining_rule == 'lorentz'
        top.combining_rule = 'geometric'
        assert top.combining_rule == 'geometric'
        with pytest.raises(GMSOError):
            top.combining_rule = 'kong'

    def test_add_site(self):
        top = Topology()
        site = Site(name='site')

        assert top.n_sites == 0
        top.add_site(site)
        assert top.n_sites == 1

    def test_add_connection(self):
        top = Topology()
        site1 = Site(name='site1')
        site2 = Site(name='site2')
        connect = Bond(connection_members=[site1,site2])

        top.add_connection(connect)
        top.add_site(site1)
        top.add_site(site2)

        assert len(top.connections) == 1

    def test_add_box(self):
        top = Topology()
        box = Box(2*u.nm*np.ones(3))

        assert top.box is None
        top.box = box
        assert top.box is not None
        assert allclose(top.box.lengths, u.nm*2*np.ones(3))

    def test_positions_dtype(self):
        top = Topology()
        site1 = Site(name='site1')
        top.add_site(site1)

        assert set([type(site.position) for site in top.sites]) == {u.unyt_array}
        assert set([site.position.units for site in top.sites]) == {u.nm}

        assert top.positions.dtype == float
        assert top.positions.units == u.nm
        assert isinstance(top.positions, u.unyt_array)

    def test_eq_types(self, top, box):
        assert top != box

        diff_name = deepcopy(top)
        diff_name.name = 'othertop'
        assert top != diff_name

    def test_eq_sites(self, top, charge):
        ref = deepcopy(top)
        wrong_n_sites = deepcopy(top)
        assert top != wrong_n_sites
        ref.add_site(Site())
        assert ref != wrong_n_sites

        ref = deepcopy(top)
        wrong_position = deepcopy(top)
        ref.add_site(Site(position=u.nm*[0, 0, 0]))
        wrong_position.add_site(Site(position=u.nm*[1, 1, 1]))
        assert top != wrong_position

        ref = deepcopy(top)
        wrong_charge = deepcopy(top)
        ref.add_site(Site(charge=charge))
        wrong_charge.add_site(Site(charge=-1*charge))
        assert ref != wrong_charge

        ref = deepcopy(top)
        wrong_atom_type = deepcopy(top)
        ref.add_site(Site(atom_type=AtomType(expression='epsilon*sigma')))
        wrong_atom_type.add_site(Site(atom_type=AtomType(expression='sigma')))
        assert ref != wrong_atom_type

    @pytest.mark.skipif(not has_parmed, reason="ParmEd is not installed")
    def test_eq_bonds(self):
        ref = pmd.load_file(get_fn('ethane.top'),
                            xyz=get_fn('ethane.gro'))

        missing_bond = deepcopy(ref)
        missing_bond.bonds[0].delete()

        assert ref != missing_bond

        bad_bond_type = deepcopy(ref)
        bad_bond_type.bond_types[0].k = 22

        assert ref != bad_bond_type

    @pytest.mark.skipif(not has_parmed, reason="ParmEd is not installed")
    def test_eq_angles(self):
        ref = pmd.load_file(get_fn('ethane.top'),
                            xyz=get_fn('ethane.gro'))

        missing_angle = deepcopy(ref)
        missing_angle.angles[0].delete()

        assert ref != missing_angle

        bad_angle_type = deepcopy(ref)
        bad_angle_type.angle_types[0].k = 22

        assert ref != bad_angle_type

    @pytest.mark.skipif(not has_parmed, reason="ParmEd is not installed")
    def test_eq_dihedrals(self):
        ref = pmd.load_file(get_fn('ethane.top'),
                            xyz=get_fn('ethane.gro'))

        missing_dihedral = deepcopy(ref)
        missing_dihedral.rb_torsions[0].delete()

        assert ref != missing_dihedral

        bad_dihedral_type = deepcopy(ref)
        bad_dihedral_type.rb_torsion_types[0].k = 22

        assert ref != bad_dihedral_type

    @pytest.mark.skipif(not has_parmed, reason="ParmEd is not installed")
    def test_eq_overall(self):
        ref = pmd.load_file(get_fn('ethane.top'),
                            xyz=get_fn('ethane.gro'))

        top1 = from_parmed(ref)
        top2 = from_parmed(ref)

        assert top1 != top2

    def test_add_untyped_site_update(self):
        untyped_site = Site(atom_type=None)

        top = Topology()
        assert len(top.atom_types) == 0
        top.add_site(untyped_site, update_types=False)
        assert len(top.atom_types) == 0

        top = Topology()
        assert len(top.atom_types) == 0
        top.add_site(untyped_site, update_types=True)
        assert len(top.atom_types) == 0

    def test_add_typed_site_update(self):
        typed_site = Site(atom_type=AtomType())

        top = Topology()
        assert len(top.atom_types) == 0
        top.add_site(typed_site, update_types=False)
        assert len(top.atom_types) == 0

        top= Topology()
        assert len(top.atom_types) == 0
        top.add_site(typed_site, update_types=True)
        assert len(top.atom_types) == 1

    def test_add_untyped_bond_update(self):
        site1 = Site(atom_type=None)
        site2 = Site(atom_type=None)
        bond = Bond(connection_members=[site1, site2], connection_type=None)

        top = Topology()
        assert len(top.bond_types) == 0
        top.add_connection(bond, update_types=False)
        assert len(top.bond_types) == 0

        top = Topology()
        assert len(top.bond_types) == 0
        top.add_connection(bond, update_types=True)
        assert len(top.bond_types) == 0

    def test_add_typed_bond_update(self):
        site1 = Site(atom_type=None)
        site2 = Site(atom_type=None)
        bond = Bond(connection_members=[site1, site2],
                    connection_type=BondType())

        top = Topology()
        top.add_site(site1)
        top.add_site(site2)
        top.add_connection(bond, update_types=False)
        assert len(top.connection_types) == 0

        top = Topology()
        top.add_connection(bond, update_types=True)
        assert len(top.bond_types) == 1

    def test_top_update(self):
        top = Topology()
        top.update_topology()
        assert top.n_sites == 0
        assert len(top.atom_types) == 0
        assert len(top.atom_type_expressions) == 0
        assert top.n_connections == 0
        assert len(top.connection_types) == 0
        assert len(top.connection_type_expressions) == 0

        atomtype = AtomType()
        site1 = Site(name='site1', atom_type=atomtype)
        top.add_site(site1)
        site2 = Site(name='site2', atom_type=atomtype)
        top.add_site(site2)

        assert top.n_sites == 2
        assert len(top.atom_types) == 1
        assert len(top.atom_type_expressions) == 1
        assert top.n_connections == 0
        assert len(top.connection_types) == 0
        assert len(top.connection_type_expressions) == 0


        ctype = BondType()
        connection_12 = Bond(connection_members=[site1, site2],
                             connection_type=ctype)
        top.add_connection(connection_12)

        assert top.n_sites == 2
        assert len(top.atom_types) == 1
        assert len(top.atom_type_expressions) == 1
        assert top.n_connections == 1
        assert len(top.connection_types) == 1
        assert len(top.connection_type_expressions) == 1

        site1.atom_type = AtomType(expression='sigma*epsilon')
        assert top.n_sites == 2
        assert len(top.atom_types) == 1
        assert len(top.atom_type_expressions) == 1
        assert top.n_connections == 1
        assert len(top.connection_types) == 1
        assert len(top.connection_type_expressions) == 1
        top.update_atom_types()
        assert top.n_sites == 2
        assert len(top.atom_types) == 2
        assert len(top.atom_type_expressions) == 2
        assert top.n_connections == 1
        assert len(top.connection_types) == 1
        assert len(top.connection_type_expressions) == 1

    def test_atomtype_update(self):
        top = Topology()

        assert top.n_sites == 0
        assert top.n_bonds == 0
        assert top.n_connections == 0

        atype1 = AtomType(expression='sigma + epsilon')
        atype2 = AtomType(expression='sigma * epsilon')
        site1 = Site('a', atom_type=atype1)
        site2 = Site('b', atom_type=atype2)
        top.add_site(site1)
        top.add_site(site2)

        assert top.n_sites == 2
        assert len(top.atom_types) == 2
        assert len(top.atom_type_expressions) == 2

    def test_bond_bondtype_update(self):
        top = Topology()

        atype1 = AtomType(expression='sigma + epsilon')
        atype2 = AtomType(expression='sigma * epsilon')
        site1 = Site('a', atom_type=atype1)
        site2 = Site('b', atom_type=atype2)
        btype = BondType()
        bond = Bond(connection_members=[site1, site2], connection_type=btype)
        top.add_site(site1)
        top.add_site(site2)
        top.add_connection(bond)

        assert top.n_bonds == 1
        assert len(top.bond_types) == 1
        assert len(top.bond_type_expressions) == 1

    def test_angle_angletype_update(self):
        top = Topology()

        atype1 = AtomType(expression='sigma + epsilon')
        atype2 = AtomType(expression='sigma * epsilon')
        site1 = Site('a', atom_type=atype1)
        site2 = Site('b', atom_type=atype2)
        site3 = Site('c', atom_type=atype2)
        atype = AngleType()
        angle = Angle(connection_members=[site1, site2, site3], connection_type=atype, name='angle_name')
        top.add_site(site1)
        top.add_site(site2)
        top.add_site(site3)
        top.add_connection(angle)

        assert top.n_angles == 1
        assert len(top.angle_types) == 1
        assert len(top.angle_type_expressions) == 1
        assert len(top.atom_type_expressions) == 2

    def test_dihedral_dihedraltype_update(self):
        top = Topology()

        atype1 = AtomType(expression='sigma + epsilon')
        atype2 = AtomType(expression='sigma * epsilon')
        site1 = Site('a', atom_type=atype1)
        site2 = Site('b', atom_type=atype2)
        site3 = Site('c', atom_type=atype2)
        site4 = Site('d', atom_type=atype1)
        atype = DihedralType()
        dihedral = Dihedral(connection_members=[site1, site2, site3, site4], connection_type=atype)
        top.add_site(site1)
        top.add_site(site2)
        top.add_site(site3)
        top.add_site(site4)
        top.add_connection(dihedral)

        assert top.n_dihedrals == 1
        assert len(top.dihedral_types) == 1
        assert len(top.dihedral_type_expressions) == 1
        assert len(top.atom_type_expressions) == 2

    def test_improper_impropertype_update(self):
        top = Topology()

        atype1 = AtomType(expression='sigma + epsilon')
        atype2 = AtomType(expression='sigma * epsilon')
        site1 = Site('a', atom_type=atype1)
        site2 = Site('b', atom_type=atype2)
        site3 = Site('c', atom_type=atype2)
        site4 = Site('d', atom_type=atype1)
        atype = ImproperType()
        improper = Improper(connection_members=[site1, site2, site3, site4], connection_type=atype)
        top.add_site(site1)
        top.add_site(site2)
        top.add_site(site3)
        top.add_site(site4)
        top.add_connection(improper)

        assert top.n_impropers == 1
        assert len(top.improper_types) == 1
        assert len(top.improper_type_expressions) == 1
        assert len(top.atom_type_expressions) == 2

    def test_add_subtopology(self):
        top = Topology()
        subtop = SubTopology()

        assert top.n_subtops == 0
        top.add_subtopology(subtop)
        assert top.n_subtops == 1

    def test_parametrization(self):
        top = Topology()

        assert top.typed == False
        top.add_site(Site(atom_type=AtomType()))

        assert top.typed == True
        assert top.is_typed() == True
        assert top.typed == True

    def test_parametrization_setter(self):
        top = Topology()

        assert top.typed == False
        assert top.is_typed() == False
        top.typed = True
        assert top.typed == True
        assert top.is_typed() == False

    def test_topology_atom_type_changes(self):
        top = Topology()
        for i in range(100):
            site = Site(name='site{}'.format(i))
            atom_type = AtomType(name='atom_type{}'.format(i%10))
            site.atom_type = atom_type
            top.add_site(site, update_types=False)
        top.update_topology()
        assert len(top.atom_types) == 10
        top.sites[0].atom_type.name = 'atom_type_changed'
        assert id(top.sites[0].atom_type) == id(top.sites[10].atom_type)
        assert top.sites[10].atom_type.name == 'atom_type_changed'
        assert top.is_typed()

<<<<<<< HEAD
    def test_get_associations_atom_types(self):
        top = Topology()
        atom_type = AtomType(name='test_atomtype')
        for i in range(10):
            top.add_site(Site(name=f'site{i+1}', atom_type=atom_type), update_types=True)
        assert len(top.get_associations(atom_type)) == 10

    def test_get_association_atom_types_after_changes(self, typed_ar_system):
        typed_ar_system.atom_types[0].name = 'Typed Ar System'
        assert typed_ar_system.get_associations(typed_ar_system.atom_types[0]) == set(typed_ar_system.sites)

    def test_get_association_bond_types(self, typed_water_system):
        bond_type = typed_water_system.bond_types[0]
        assert len(typed_water_system.get_associations(bond_type)) == 4

    def test_get_association_bond_types_after_changes(self, typed_water_system):
        bond_type = typed_water_system.bond_types[0]
        bond_type.name = 'Typed water system'
        assert type(typed_water_system.get_associations(bond_type)) == set
=======
    def test_topology_get_index(self):
        top = Topology()
        conn_members = [Site(), Site(), Site(), Site()]
        for i in range(5):
            top.add_site(Site())
            top.add_connection(Bond(
                connection_members=[conn_members[0], conn_members[1]]))
            top.add_connection(Angle(
                connection_members=[conn_members[0], conn_members[1], conn_members[2]]))
            top.add_connection(Dihedral(
                connection_members=[conn_members[0], conn_members[1], conn_members[2], conn_members[3]]))
            top.add_connection(Improper(
                connection_members=[conn_members[0], conn_members[1], conn_members[2], conn_members[3]]))
        a_bond = Bond(connection_members=[conn_members[0], conn_members[1]])
        an_angle = Angle(connection_members=[conn_members[0], conn_members[1], conn_members[2]])
        a_site = Site()
        a_dihedral = Dihedral(connection_members=[conn_members[0], conn_members[1], conn_members[2], conn_members[3]])
        an_improper = Improper(connection_members=[conn_members[0], conn_members[1], conn_members[2], conn_members[3]])

        top.add_site(a_site)
        top.add_connection(a_bond)
        top.add_connection(an_angle)
        top.add_connection(a_dihedral)
        top.add_connection(an_improper)

        assert top.get_index(a_site) == 9
        assert top.get_index(a_bond) == 5
        assert top.get_index(an_angle) == 5
        assert top.get_index(a_dihedral) == 5
        assert top.get_index(an_improper) == 5

    def test_topology_get_index_wrong_member_type(self):
        top = Topology()
        with pytest.raises(TypeError):
            top.get_index(object())

    def test_topology_get_index_non_existing_member(self):
        top = Topology()
        site = Site()
        with pytest.raises(ValueError):
            top.get_index(site)

    def test_topology_get_index_atom_type(self, typed_water_system):
        assert typed_water_system.get_index(typed_water_system.sites[0].atom_type) == 0
        assert typed_water_system.get_index(typed_water_system.sites[1].atom_type) == 1

    def test_topology_get_index_atom_type_after_change(self, typed_water_system):
        typed_water_system.sites[0].atom_type.name = 'atom_type_changed_name'
        assert typed_water_system.get_index(typed_water_system.sites[0].atom_type) == 1
        assert typed_water_system.get_index(typed_water_system.sites[1].atom_type) == 0

    def test_topology_get_index_bond_type(self, typed_methylnitroaniline):
        assert typed_methylnitroaniline.get_index(typed_methylnitroaniline.bonds[0].connection_type) == 0
        assert typed_methylnitroaniline.get_index(typed_methylnitroaniline.bonds[-1].connection_type)

    def test_topology_get_index_bond_type_after_change(self, typed_methylnitroaniline):
        typed_methylnitroaniline.bonds[0].connection_type.name = 'changed name'
        assert typed_methylnitroaniline.get_index(typed_methylnitroaniline.bonds[0].connection_type) != 0

    def test_topology_get_index_angle_type(self, typed_chloroethanol):
        assert typed_chloroethanol.get_index(typed_chloroethanol.angles[0].connection_type)
        assert typed_chloroethanol.get_index(typed_chloroethanol.angles[5].connection_type)

    def test_topology_get_index_angle_type_after_change(self, typed_methylnitroaniline):
        angle_type_to_test = typed_methylnitroaniline.angles[0].connection_type
        prev_idx = typed_methylnitroaniline.get_index(angle_type_to_test)
        typed_methylnitroaniline.angles[0].connection_type.name = 'changed name'
        assert typed_methylnitroaniline.get_index(angle_type_to_test) != prev_idx
>>>>>>> 0569863c
<|MERGE_RESOLUTION|>--- conflicted
+++ resolved
@@ -419,7 +419,6 @@
         assert top.sites[10].atom_type.name == 'atom_type_changed'
         assert top.is_typed()
 
-<<<<<<< HEAD
     def test_get_associations_atom_types(self):
         top = Topology()
         atom_type = AtomType(name='test_atomtype')
@@ -439,7 +438,7 @@
         bond_type = typed_water_system.bond_types[0]
         bond_type.name = 'Typed water system'
         assert type(typed_water_system.get_associations(bond_type)) == set
-=======
+
     def test_topology_get_index(self):
         top = Topology()
         conn_members = [Site(), Site(), Site(), Site()]
@@ -508,4 +507,3 @@
         prev_idx = typed_methylnitroaniline.get_index(angle_type_to_test)
         typed_methylnitroaniline.angles[0].connection_type.name = 'changed name'
         assert typed_methylnitroaniline.get_index(angle_type_to_test) != prev_idx
->>>>>>> 0569863c
