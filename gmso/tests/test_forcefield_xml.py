import lxml
import pytest
from sympy import sympify
import unyt as u

from lxml.etree import DocumentInvalid

from gmso.core.forcefield import ForceField
from gmso.tests.utils import get_path
from gmso.tests.base_test import BaseTest
from gmso.exceptions import ForceFieldParseError


class TestForceFieldFromXML(BaseTest):

    @pytest.fixture
    def ff(self):
        return ForceField(get_path('ff-example0.xml'))

    @pytest.fixture
    def named_groups_ff(self):
        return ForceField(get_path('ff-example1.xml'))

    def test_ff_name_version_from_xml(self, ff):
        assert ff.name == 'ForceFieldOne'
        assert ff.version == '0.4.1'

    def test_scaling_factors_from_xml(self, ff):
        assert ff.scaling_factors['nonBonded14Scale'] == 0.67
        assert ff.scaling_factors['electrostatics14Scale'] == 0.5

    @pytest.mark.parametrize('unit_name,unit_value', [('energy', u.Unit(u.K*u.kb)),
                                                      ('mass', u.gram/u.mol), ('temperature', u.K),
                                                      ('charge', u.coulomb), ('angle', u.rad),
                                                      ('time', u.ps), ('distance', u.nm)])
    def test_units_from_xml(self, ff, unit_name, unit_value):
        assert len(ff.units.keys()) == 7
        assert ff.units[unit_name] == unit_value

    def test_ff_atomtypes_from_xml(self, ff):
        assert len(ff.atom_types) == 3
        assert 'Ar' in ff.atom_types
        assert 'Xe' in ff.atom_types

        assert sympify('r') in ff.atom_types['Ar'].independent_variables
        assert ff.atom_types['Ar'].parameters['A'] == u.unyt_quantity(0.1, u.kcal / u.mol)
        assert ff.atom_types['Ar'].parameters['B'] == u.unyt_quantity(4.0, u.nm)
        assert ff.atom_types['Ar'].parameters['C'] == u.unyt_quantity(0.5, u.kcal / u.mol * u.nm ** 6)
        assert ff.atom_types['Ar'].mass == u.unyt_quantity(39.948, u.amu)
        assert ff.atom_types['Ar'].charge == u.unyt_quantity(0.0, u.coulomb)
        assert ff.atom_types['Ar'].description == 'Argon atom'
        assert ff.atom_types['Ar'].definition == 'Ar'
        assert ff.atom_types['Ar'].expression == sympify('(A*exp(-B/r) - C/r**6)')

        assert sympify('r') in ff.atom_types['Xe'].independent_variables
        assert 'A' in ff.atom_types['Xe'].parameters
        assert ff.atom_types['Xe'].parameters['A'] == u.unyt_quantity(0.2, u.kcal / u.mol)
        assert ff.atom_types['Xe'].parameters['B'] == u.unyt_quantity(5.0, u.nm)
        assert ff.atom_types['Xe'].parameters['C'] == u.unyt_quantity(0.3, u.kcal / u.mol * u.nm ** 6)
        assert ff.atom_types['Xe'].mass == u.unyt_quantity(131.293, u.amu)
        assert ff.atom_types['Xe'].charge == u.unyt_quantity(0.0, u.coulomb)
        assert ff.atom_types['Xe'].description == 'Xenon atom'
        assert ff.atom_types['Xe'].definition == 'Xe'
        assert ff.atom_types['Xe'].expression == sympify('(A*exp(-B/r) - C/r**6)')

        assert ff.atom_types['Li'].charge == u.unyt_quantity(1.0, u.coulomb)

    def test_ff_bondtypes_from_xml(self, ff):
        assert len(ff.bond_types) == 2
        assert 'Ar~Ar' in ff.bond_types
        assert 'Xe~Xe' in ff.bond_types

        assert sympify('r') in ff.bond_types['Ar~Ar'].independent_variables
        assert ff.bond_types['Ar~Ar'].parameters['r_eq'] == u.unyt_quantity(10.0, u.nm)
        assert ff.bond_types['Ar~Ar'].parameters['k'] == u.unyt_quantity(10000, u.kJ / u.mol)
        assert ff.bond_types['Ar~Ar'].member_types == ('Ar', 'Ar')

        assert sympify('r') in ff.bond_types['Xe~Xe'].independent_variables
        assert ff.bond_types['Xe~Xe'].parameters['r_eq'] == u.unyt_quantity(10.0, u.nm)
        assert ff.bond_types['Xe~Xe'].parameters['k'] == u.unyt_quantity(20000, u.kJ / u.mol)
        assert ff.bond_types['Xe~Xe'].member_types == ('Xe', 'Xe')

    def test_ff_angletypes_from_xml(self, ff):
        assert len(ff.angle_types) == 2
        assert 'Ar~Ar~Ar' in ff.angle_types
        assert 'Xe~Xe~Xe' in ff.angle_types

        assert sympify('r') in ff.angle_types['Ar~Ar~Ar'].independent_variables
        assert ff.angle_types['Ar~Ar~Ar'].parameters['r_eq'] == u.unyt_quantity(10.0, u.nm)
        assert ff.angle_types['Ar~Ar~Ar'].parameters['z'] == u.unyt_quantity(100, u.kJ / u.mol)
        assert ff.angle_types['Ar~Ar~Ar'].member_types == ('Ar', 'Ar', 'Ar')

        assert sympify('r') in ff.angle_types['Xe~Xe~Xe'].independent_variables
        assert ff.angle_types['Xe~Xe~Xe'].parameters['r_eq'] == u.unyt_quantity(10.0, u.nm)
        assert ff.angle_types['Xe~Xe~Xe'].parameters['z'] == u.unyt_quantity(20, u.kJ / u.mol)
        assert ff.angle_types['Xe~Xe~Xe'].member_types == ('Xe', 'Xe', 'Xe')

    def test_ff_dihedraltypes_from_xml(self, ff):
        assert len(ff.dihedral_types) == 2
        assert 'Xe~Xe~Xe~Xe' in ff.dihedral_types
        assert 'Ar~Ar~Ar~Ar' in ff.dihedral_types

        assert sympify('r') in ff.dihedral_types['Ar~Ar~Ar~Ar'].independent_variables
        assert ff.dihedral_types['Ar~Ar~Ar~Ar'].parameters['r_eq'] == u.unyt_quantity(10.0, u.nm)
        assert ff.dihedral_types['Ar~Ar~Ar~Ar'].parameters['z'] == u.unyt_quantity(100, u.kJ / u.mol)
        assert ff.dihedral_types['Ar~Ar~Ar~Ar'].member_types == ('Ar', 'Ar', 'Ar', 'Ar')

        assert sympify('r') in ff.dihedral_types['Xe~Xe~Xe~Xe'].independent_variables
        assert ff.dihedral_types['Xe~Xe~Xe~Xe'].parameters['r_eq'] == u.unyt_quantity(10.0, u.nm)
        assert ff.dihedral_types['Xe~Xe~Xe~Xe'].parameters['z'] == u.unyt_quantity(20, u.kJ / u.mol)
        assert ff.dihedral_types['Xe~Xe~Xe~Xe'].member_types == ('Xe', 'Xe', 'Xe', 'Xe')

    def test_ff_impropertypes_from_xml(self, ff):
        assert len(ff.improper_types) == 1
        assert 'Xe~Xe~Xe~Xe' in ff.improper_types

        assert sympify('r') in ff.improper_types['Xe~Xe~Xe~Xe'].independent_variables
        assert ff.improper_types['Xe~Xe~Xe~Xe'].parameters['r_eq'] == u.unyt_quantity(10.0, u.nm)
        assert ff.improper_types['Xe~Xe~Xe~Xe'].parameters['z'] == u.unyt_quantity(20, u.kJ / u.mol)
        assert ff.improper_types['Xe~Xe~Xe~Xe'].member_types == ('Xe', 'Xe', 'Xe', 'Xe')


    def test_ff_charmm_xml(self):
        charm_ff = ForceField(get_path('trimmed_charmm.xml'))

        assert charm_ff.name == 'topologyCharmm'
        assert "*~CS~SS~*" in charm_ff.dihedral_types

        # Test list of parameters
        assert isinstance(charm_ff.dihedral_types["*~CE1~CE1~*"].parameters['k'], list)

        # This ensures that even though the parameters is a list, they can be hashed (by equality checks)
        assert charm_ff.dihedral_types["*~CE1~CE1~*"] == charm_ff.dihedral_types["*~CE1~CE1~*"]
        assert len(charm_ff.dihedral_types["*~CE1~CE1~*"].parameters['k']) == 2

        # Test Correct Parameter Values
        assert charm_ff.dihedral_types["*~CE1~CE1~*"].parameters['k'] == \
               [u.unyt_quantity(0.6276, u.kJ), u.unyt_quantity(35.564, u.kJ)]

    def test_non_unique_params(self):
        with pytest.raises(DocumentInvalid):
            ForceField(get_path('ff-example-nonunique-params.xml'))

    def test_missing_params(self):
        with pytest.raises(ForceFieldParseError):
            ForceField(get_path('ff-example-missing-parameter.xml'))

    def test_elementary_charge_to_coulomb(self, ff):
        elementary_charge = ff.atom_types['Li'].charge.to(u.elementary_charge)
        assert elementary_charge.units == u.Unit(u.elementary_charge)

    def test_atomclass_groups_charm_buck_ff(self):
        ff = ForceField(get_path('opls_charmm_buck.xml'))
        assert len(ff.atom_class_groups['CT']) == 2

    def test_ff_periodic_dihedrals_from_alphanumeric_symbols(self):
        ff = ForceField(get_path('opls_charmm_buck.xml'))
        assert 'A' in ff.atom_types['buck_O'].parameters
        with pytest.raises(TypeError):
            assert len(ff.dihedral_types['opls_140~*~*~opls_140'].parameters['c0'])
        assert len(ff.dihedral_types['NH2~CT1~C~O'].parameters['delta']) == 1

    def test_ff_from_etree(self):
        ff_etree = lxml.etree.parse(get_path('opls_charmm_buck.xml'))
        ff = ForceField(ff_etree)
        assert ff

    def test_ff_from_etree_iterable(self):
        ff_etrees = [
            lxml.etree.parse(get_path('opls_charmm_buck.xml')),
            lxml.etree.parse(get_path('trimmed_charmm.xml'))
        ]
        ff = ForceField(ff_etrees)
        assert ff

    def test_ff_mixed_type_error(self):
        with pytest.raises(TypeError):
            ff = ForceField([5, '20'])
            
    def test_named_potential_groups(self, named_groups_ff):
        assert named_groups_ff.potential_groups['BuckinghamPotential']
        assert named_groups_ff.angle_types['Xe~Xe~Xe'] in named_groups_ff.potential_groups['HarmonicAngle'].values()
        assert len(named_groups_ff.potential_groups['BuckinghamPotential']) == 3
        assert len(named_groups_ff.potential_groups['HarmonicBond']) == 2
        assert len(named_groups_ff.potential_groups['HarmonicAngle']) == 2
        assert len(named_groups_ff.potential_groups['PeriodicProper']) == 2
        assert len(named_groups_ff.potential_groups['RBProper']) == 1
<<<<<<< HEAD

    def test_potential_types_by_expression(self, named_groups_ff):
        atom_types_grouped_by_expression = named_groups_ff.group_atom_types_by_expression()
        bond_types_grouped_by_expression = named_groups_ff.group_bond_types_by_expression()
        angle_types_grouped_by_expression = named_groups_ff.group_angle_types_by_expression()
        dihedral_types_grouped_by_expression = named_groups_ff.group_dihedral_types_by_expression()
        improper_types_gropued_by_expression = named_groups_ff.group_improper_types_by_expression()

        assert len(atom_types_grouped_by_expression['A*exp(-B/r) - C/r**6']) == 3
        assert len(bond_types_grouped_by_expression['0.5*k*(r - r_eq)**2']) == 2
        assert len(angle_types_grouped_by_expression['0.5*z*(r - r_eq)**2']) == 2
        assert len(dihedral_types_grouped_by_expression['0.5*z*(r - r_eq)**2']) == 2
        assert len(improper_types_gropued_by_expression['0.5*z*(r - r_eq)**2']) == 1
=======
>>>>>>> b419617d
<|MERGE_RESOLUTION|>--- conflicted
+++ resolved
@@ -185,7 +185,7 @@
         assert len(named_groups_ff.potential_groups['HarmonicAngle']) == 2
         assert len(named_groups_ff.potential_groups['PeriodicProper']) == 2
         assert len(named_groups_ff.potential_groups['RBProper']) == 1
-<<<<<<< HEAD
+
 
     def test_potential_types_by_expression(self, named_groups_ff):
         atom_types_grouped_by_expression = named_groups_ff.group_atom_types_by_expression()
@@ -199,5 +199,3 @@
         assert len(angle_types_grouped_by_expression['0.5*z*(r - r_eq)**2']) == 2
         assert len(dihedral_types_grouped_by_expression['0.5*z*(r - r_eq)**2']) == 2
         assert len(improper_types_gropued_by_expression['0.5*z*(r - r_eq)**2']) == 1
-=======
->>>>>>> b419617d
