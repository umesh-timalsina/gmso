from functools import wraps


def confirm_dict_existence(setter_function):
    """This decorator confirms that any core type
     member is in the topology's set (if it is used to
    wrap setters of the core type member class)
    """
    @wraps(setter_function)
    def setter_with_dict_removal(self, *args, **kwargs):
        if self._topology:
            self._topology._set_refs[self._set_ref].pop(self, None)
            prev_associations = self._topology._association_refs[self._set_ref].pop(self, set())
            setter_function(self, *args, **kwargs)
            self._topology._set_refs[self._set_ref][self] = (self)
<<<<<<< HEAD
            self._topology._association_refs[self._set_ref][self] = prev_associations
=======
            self._topology._reindex_connection_types(self._set_ref)
>>>>>>> 0569863c
        else:
            setter_function(self, *args, **kwargs)
    return setter_with_dict_removal<|MERGE_RESOLUTION|>--- conflicted
+++ resolved
@@ -13,11 +13,8 @@
             prev_associations = self._topology._association_refs[self._set_ref].pop(self, set())
             setter_function(self, *args, **kwargs)
             self._topology._set_refs[self._set_ref][self] = (self)
-<<<<<<< HEAD
             self._topology._association_refs[self._set_ref][self] = prev_associations
-=======
             self._topology._reindex_connection_types(self._set_ref)
->>>>>>> 0569863c
         else:
             setter_function(self, *args, **kwargs)
     return setter_with_dict_removal